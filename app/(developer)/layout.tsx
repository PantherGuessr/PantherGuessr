--- conflicted
+++ resolved
@@ -2,34 +2,21 @@
 
 import { Navbar } from "@/components/navbar";
 import { Skeleton } from "@/components/ui/skeleton";
-<<<<<<< HEAD
 import { useRoleCheck } from "@/hooks/use-role-check";
 import { RedirectToSignIn } from "@clerk/nextjs";
 import { useConvexAuth } from "convex/react";
 import { redirect } from "next/navigation";
-=======
-import { api } from "@/convex/_generated/api";
-import { RedirectToSignIn, useUser } from "@clerk/nextjs";
-import { useConvexAuth, useQuery } from "convex/react";
-import { redirect, useSearchParams } from "next/navigation";
 import { AdminProvider } from "./admin/_components/adminprovider";
->>>>>>> 0256b0a0
 
 const AdminLayout = ({
     children
 }: {
     children: React.ReactNode;
 }) => {
-<<<<<<< HEAD
     const { isAuthenticated, isLoading: authLoading } = useConvexAuth();
     const { result: isAdmin, isLoading: isAdminLoading } = useRoleCheck("admin");
-=======
-    const { isAuthenticated, isLoading } = useConvexAuth();
-    const { user } = useUser();
-    const isAdmin = useQuery(api.users.hasRole, { clerkId: user?.id || "", role: "admin" });
     const searchParams = useSearchParams();
     const tab = searchParams.get('tab') || 'analytics';
->>>>>>> 0256b0a0
 
     // If they are loading
     if(authLoading || isAdminLoading) {
