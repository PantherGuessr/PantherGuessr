"use client";

import 'leaflet/dist/leaflet.css';
import { useEffect, useState } from 'react';
import L, { LatLng } from 'leaflet';
import { CircleMarker, MapContainer, Marker, Polyline, TileLayer, useMap, useMapEvents } from 'react-leaflet';
import { useGame } from "../_context/GameContext";

const InteractableMap = () => {
<<<<<<< HEAD
    const {
        markerHasBeenPlaced,
        setMarkerHasBeenPlaced,
        isSubmittingGuess,
        setMarkerPosition,
        correctLocation,
    } = useGame()!;
    const [localMarkerPosition, setLocalMarkerPosition] = useState<LatLng | null>(null);
=======
  const {
    markerHasBeenPlaced,
    setMarkerHasBeenPlaced,
    isSubmittingGuess,
    setMarkerPosition,
    correctLocation,
  } = useGame()!;
  const [localMarkerPosition, setLocalMarkerPosition] = useState<LatLng | null>(null);
>>>>>>> 03b5dde7

  const pantherGuessrMarkerIcon = new L.Icon({
    iconUrl: '/PantherGuessrPin.svg',
    iconSize: [48, 48],
    iconAnchor: [24, 48],
  });

  const correctLocationPinMarker = new L.Icon({
    iconUrl: '/CorrectPin.svg',
    iconSize: [48, 48],
    iconAnchor: [24, 48],
  });

  function LocationMarker() {
    useMapEvents({
      click(e) {
        if(!isSubmittingGuess && !correctLocation) {
          const position = e.latlng;
          setLocalMarkerPosition(position);
          setMarkerPosition(position);
          setMarkerHasBeenPlaced(true);
        }
      }
    });

    useEffect(() => {
      if(!markerHasBeenPlaced) {
        setLocalMarkerPosition(null);
      }
    });

    return localMarkerPosition === null ? null : (
      <>
        <Marker icon={pantherGuessrMarkerIcon} position={localMarkerPosition} />
        <CircleMarker center={localMarkerPosition} pathOptions={{ color: '#a50034' }} radius={3} />
      </>
    );
  }

<<<<<<< HEAD
    function CenterMapOnLine({ localMarkerPosition, correctLocation }: { localMarkerPosition: LatLng | null, correctLocation: LatLng }) {
        const map = useMap();
    
        useEffect(() => {
            if (localMarkerPosition && correctLocation) {
                const midpoint = new LatLng(
                    (localMarkerPosition.lat + correctLocation.lat) / 2,
                    (localMarkerPosition.lng + correctLocation.lng) / 2
                );
                map.setView(midpoint, map.getZoom());
            }
        }, [localMarkerPosition, correctLocation, map]);
    
        return null;
    }
=======
  function CenterMapOnLine() {
    const map = useMap();

    useEffect(() => {
      if(localMarkerPosition && correctLocation) {
        const midpoint = new LatLng(
          (localMarkerPosition.lat + correctLocation.lat) / 2,
          (localMarkerPosition.lng + correctLocation.lng) / 2
        );
        map.setView(midpoint, map.getZoom());
      }
    }, [map]);
  }
>>>>>>> 03b5dde7
    
  return (
    <div className="flex min-h-full min-w-full grow">
      <MapContainer
        className='w-full h-full rounded-md'
        attributionControl={true}
        center={[33.793332, -117.851475]}
        zoom={16}
        scrollWheelZoom={true}
        doubleClickZoom={true}
      >
        <TileLayer
          attribution='&copy; <a href="https://www.openstreetmap.org/copyright">OpenStreetMap</a> contributors'
          url="https://{s}.tile.openstreetmap.org/{z}/{x}/{y}.png"
          /**
                     * Set the Style to the default one. if we want to use the humanitarian style,
                     * we should switch the url to https://{s}.tile.openstreetmap.fr/hot/{z}/{x}/{y}.png
                     * 
                     * I also found this map: https://{s}.basemaps.cartocdn.com/rastertiles/light_nolabels/{z}/{x}/{y}{r}.png
                     * which is completely blank with only buildings but it seems off. We can look into improving the map
                     * at a later date since the functionality will remain the
                     */
<<<<<<< HEAD
                />
                <LocationMarker />
                {correctLocation && localMarkerPosition && (
                    <>
                        <Marker icon={correctLocationPinMarker} position={correctLocation} zIndexOffset={1000}/>
                        <CircleMarker center={correctLocation} pathOptions={{ color: '#a50034' }} radius={3} />
                        <Polyline positions={[localMarkerPosition, correctLocation]} color="#a50034" />
                        <CenterMapOnLine localMarkerPosition={localMarkerPosition} correctLocation={correctLocation} />
                    </>
                )}
            </MapContainer>
        </div>
    );
}
=======
        />
        <LocationMarker />
        {correctLocation && localMarkerPosition && (
          <>
            <Marker icon={correctLocationPinMarker} position={correctLocation} zIndexOffset={1000}/>
            <CircleMarker center={correctLocation} pathOptions={{ color: '#a50034' }} radius={3} />
            <Polyline positions={[localMarkerPosition, correctLocation]} color="#a50034" />
            <CenterMapOnLine />
          </>
        )}
      </MapContainer>
    </div>
  );
};
>>>>>>> 03b5dde7

export default InteractableMap;<|MERGE_RESOLUTION|>--- conflicted
+++ resolved
@@ -7,16 +7,6 @@
 import { useGame } from "../_context/GameContext";
 
 const InteractableMap = () => {
-<<<<<<< HEAD
-    const {
-        markerHasBeenPlaced,
-        setMarkerHasBeenPlaced,
-        isSubmittingGuess,
-        setMarkerPosition,
-        correctLocation,
-    } = useGame()!;
-    const [localMarkerPosition, setLocalMarkerPosition] = useState<LatLng | null>(null);
-=======
   const {
     markerHasBeenPlaced,
     setMarkerHasBeenPlaced,
@@ -25,7 +15,6 @@
     correctLocation,
   } = useGame()!;
   const [localMarkerPosition, setLocalMarkerPosition] = useState<LatLng | null>(null);
->>>>>>> 03b5dde7
 
   const pantherGuessrMarkerIcon = new L.Icon({
     iconUrl: '/PantherGuessrPin.svg',
@@ -65,7 +54,6 @@
     );
   }
 
-<<<<<<< HEAD
     function CenterMapOnLine({ localMarkerPosition, correctLocation }: { localMarkerPosition: LatLng | null, correctLocation: LatLng }) {
         const map = useMap();
     
@@ -81,21 +69,6 @@
     
         return null;
     }
-=======
-  function CenterMapOnLine() {
-    const map = useMap();
-
-    useEffect(() => {
-      if(localMarkerPosition && correctLocation) {
-        const midpoint = new LatLng(
-          (localMarkerPosition.lat + correctLocation.lat) / 2,
-          (localMarkerPosition.lng + correctLocation.lng) / 2
-        );
-        map.setView(midpoint, map.getZoom());
-      }
-    }, [map]);
-  }
->>>>>>> 03b5dde7
     
   return (
     <div className="flex min-h-full min-w-full grow">
@@ -118,7 +91,6 @@
                      * which is completely blank with only buildings but it seems off. We can look into improving the map
                      * at a later date since the functionality will remain the
                      */
-<<<<<<< HEAD
                 />
                 <LocationMarker />
                 {correctLocation && localMarkerPosition && (
@@ -133,21 +105,5 @@
         </div>
     );
 }
-=======
-        />
-        <LocationMarker />
-        {correctLocation && localMarkerPosition && (
-          <>
-            <Marker icon={correctLocationPinMarker} position={correctLocation} zIndexOffset={1000}/>
-            <CircleMarker center={correctLocation} pathOptions={{ color: '#a50034' }} radius={3} />
-            <Polyline positions={[localMarkerPosition, correctLocation]} color="#a50034" />
-            <CenterMapOnLine />
-          </>
-        )}
-      </MapContainer>
-    </div>
-  );
-};
->>>>>>> 03b5dde7
 
 export default InteractableMap;