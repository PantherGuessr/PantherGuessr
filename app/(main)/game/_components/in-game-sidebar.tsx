--- conflicted
+++ resolved
@@ -15,19 +15,10 @@
   const isMobile = useMediaQuery("(max-width: 600px");
   const router = useRouter();
 
-<<<<<<< HEAD
-    const magnifierRef = useRef<HTMLDivElement>(null);
-    const isResizingRef = useRef(false);
-    const sidebarRef = useRef<ElementRef<"aside">>(null);
-
-    // eslint-disable-next-line @typescript-eslint/no-unused-vars
-    const [isResetting, setIsResetting] = useState(false);
-=======
   const magnifierRef = useRef<HTMLDivElement>(null);
   const isResizingRef = useRef(false);
   const sidebarRef = useRef<ElementRef<"aside">>(null);
   const [isResetting] = useState(false);
->>>>>>> 03b5dde7
 
   // Retrieve Game Context
   const {
@@ -154,12 +145,7 @@
     document.removeEventListener("mouseup", handleMouseUp);
   };
 
-<<<<<<< HEAD
-
-    /*TODO: Comment this back in when ready
-=======
   /*TODO: Comment this back in when ready
->>>>>>> 03b5dde7
 
     function preventUnload(event: BeforeUnloadEvent) {
         event.preventDefault();
