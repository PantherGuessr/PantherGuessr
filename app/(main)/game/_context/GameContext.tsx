--- conflicted
+++ resolved
@@ -32,19 +32,14 @@
 const GameContext = createContext<GameContextType | null>(null);
 
 export const GameProvider = ({
-<<<<<<< HEAD
     children,
     gameId,
-=======
-  children
->>>>>>> 03b5dde7
 }: {
     children: React.ReactNode;
     gameId?: Id<"games">;
 }) => {
-<<<<<<< HEAD
-    const router = useRouter();
-    const user = useUser();
+  const router = useRouter();
+  const user = useUser();
 
     const [levels, setLevels] = useState<Id<"levels">[]>([]);
     const [currentRound, setCurrentRound] = useState(0);
@@ -73,38 +68,12 @@
     const imageSrc = useQuery(api.game.getImageSrc, currentLevelId ? { id: currentLevelId } : "skip");
     const checkGuess = useMutation(api.game.checkGuess);
 
-    // analytics
-    const incrementDailyGameStats = useMutation(api.gamestats.incrementDailyGameStats);
-    const incrementMonthlyGameStats = useMutation(api.gamestats.incrementMonthlyGameStats);
-
-    // leaderboard
-    const addLeaderboardEntryToGame = useMutation(api.game.addLeaderboardEntryToGame);
-=======
-  const router = useRouter();
-  const user = useUser();
-
-  const [levels, setLevels] = useState<Id<"levels">[]>([]);
-  const [currentRound, setCurrentRound] = useState(0);
-  const [score, setScore] = useState(0);
-  const [currentLevelId, setCurrentLevel] = useState<Id<"levels"> | null>(null);
-  const [currentImageSrcUrl, setCurrentSrcUrl] = useState("");
-  const [cacheBuster] = useState(Math.random());
-  const [markerHasBeenPlaced, setMarkerHasBeenPlaced] = useState(false);
-  const [isSubmittingGuess, setIsSubmittingGuess] = useState(false);
-  const [markerPosition, setMarkerPosition] = useState<LatLng | null>(null);
-  const [correctLocation, setCorrectLocation] = useState<LatLng | null>(null);
-  const [scoreAwarded, setScoreAwarded] = useState<number | null>(null);
-  const [distanceFromTarget, setDistanceFromTarget] = useState<number | null>(null);
-  const [isLoading, setIsLoading] = useState(true);
-
-  const ids = useQuery(api.game.getRandomLevels, { cacheBuster });
-  const imageSrc = useQuery(api.game.getImageSrc, currentLevelId ? { id: currentLevelId } : "skip");
-  const checkGuess = useMutation(api.game.checkGuess);
-
   // analytics
   const incrementDailyGameStats = useMutation(api.gamestats.incrementDailyGameStats);
   const incrementMonthlyGameStats = useMutation(api.gamestats.incrementMonthlyGameStats);
->>>>>>> 03b5dde7
+
+    // leaderboard
+    const addLeaderboardEntryToGame = useMutation(api.game.addLeaderboardEntryToGame);
         
   const [allDistances, setAllDistances] = useState<number[]>([]);
   const [allScores, setAllScores] = useState<number[]>([]);
@@ -149,45 +118,12 @@
   const nextRound = () => {
     const nextRoundNumber = currentRound + 1;
 
-    if(nextRoundNumber > levels.length) {
-      const username = user.user?.username ? user.user.username : "Anonymous";
-
-      incrementDailyGameStats();
-      incrementMonthlyGameStats();
-
-      const query = new URLSearchParams({
-        distances: JSON.stringify(allDistances),
-        scores: JSON.stringify(allScores),
-        finalScore: score.toString(),
-        username: username,
-      });
-
-      router.push(`/game-result?${query.toString()}`);
-    } else {
-      setCurrentRound(currentRound + 1);
-      const nextLevel = levels[nextRoundNumber - 1];
-      if(nextLevel) {
-        setCurrentLevel(nextLevel);
-      }
-
-      setMarkerHasBeenPlaced(false);
-      setMarkerPosition(null);
-      setCorrectLocation(null);
-      setDistanceFromTarget(null);
-      setScoreAwarded(null);
-    }
-  };
-
-<<<<<<< HEAD
-    const nextRound = () => {
-        const nextRoundNumber = currentRound + 1;
-
         if(nextRoundNumber > levels.length) {
             setIsModalVisible(true);
             const username = user.user?.username ? user.user.username : "Anonymous";
 
-            incrementDailyGameStats();
-            incrementMonthlyGameStats();
+      incrementDailyGameStats();
+      incrementMonthlyGameStats();
 
             addLeaderboardEntryToGame({
                 gameId: game!._id,
@@ -229,13 +165,13 @@
         }
     }, [leaderboardEntryId, router]);
 
-    useEffect(() => {
-        if (ids === undefined || (currentLevelId && imageSrc === undefined)) {
-            setIsLoading(true);
-        } else {
-            setIsLoading(false);
-        }
-    }, [ids, currentLevelId, imageSrc]);
+  useEffect(() => {
+    if (ids === undefined || (currentLevelId && imageSrc === undefined)) {
+      setIsLoading(true);
+    } else {
+      setIsLoading(false);
+    }
+  }, [ids, currentLevelId, imageSrc]);
 
     if (isLoading) {
         return (
@@ -263,19 +199,9 @@
                 {children}
             </GameContext.Provider>
         );
-=======
-  useEffect(() => {
-    if (ids === undefined || (currentLevelId && imageSrc === undefined)) {
-      setIsLoading(true);
-    } else {
-      setIsLoading(false);
->>>>>>> 03b5dde7
-    }
-  }, [ids, currentLevelId, imageSrc]);
-
-  if (isLoading) {
+    }
+
     return (
-<<<<<<< HEAD
         <GameContext.Provider value={{
             levels,
             currentRound,
@@ -299,57 +225,7 @@
         }}>
             {children}
         </GameContext.Provider>
-=======
-      <GameContext.Provider value={{
-        levels,
-        currentRound,
-        score,
-        currentLevelId,
-        currentImageSrcUrl,
-        markerHasBeenPlaced,
-        setMarkerHasBeenPlaced,
-        isSubmittingGuess,
-        setIsSubmittingGuess,
-        submitGuess,
-        markerPosition,
-        setMarkerPosition,
-        correctLocation,
-        setCorrectLocation,
-        nextRound,
-        scoreAwarded,
-        distanceFromTarget,
-        isLoading
-      }}>
-        {children}
-      </GameContext.Provider>
->>>>>>> 03b5dde7
     );
-  }
-
-  return (
-    <GameContext.Provider value={{
-      levels,
-      currentRound,
-      score,
-      currentLevelId,
-      currentImageSrcUrl,
-      markerHasBeenPlaced,
-      setMarkerHasBeenPlaced,
-      isSubmittingGuess,
-      setIsSubmittingGuess,
-      submitGuess,
-      markerPosition,
-      setMarkerPosition,
-      correctLocation,
-      setCorrectLocation,
-      nextRound,
-      scoreAwarded,
-      distanceFromTarget,
-      isLoading
-    }}>
-      {children}
-    </GameContext.Provider>
-  );
 };
 
 // Export the hook so that components can use game context
