--- conflicted
+++ resolved
@@ -17,11 +17,7 @@
   websiteLink?: string;
   gitHubLink?: string;
   linkedInLink?: string;
-<<<<<<< HEAD
-  proffessionalEmailUsername?: string;
-=======
   professionalEmailUsername?: string;
->>>>>>> 1dfdcecd
 }
 
 const MaintainerCard = ({
@@ -32,11 +28,7 @@
   websiteLink,
   gitHubLink,
   linkedInLink,
-<<<<<<< HEAD
-  proffessionalEmailUsername,
-=======
   professionalEmailUsername,
->>>>>>> 1dfdcecd
 }: IMaintainerCard) => {
   const router = useRouter();
 
