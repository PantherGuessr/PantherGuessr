--- conflicted
+++ resolved
@@ -291,7 +291,6 @@
                         )}
                       </div>
                     </div>
-<<<<<<< HEAD
                     <div className="flex flex-col w-full md:w-auto space-y-10 items-start pt-4">
                         <div className="flex flex-col w-full">
                             <div className="flex flex-row justify-between w-full">
@@ -311,7 +310,6 @@
                                 <Image src="/achievements/photo_scout_achievement.svg" width={80} height={80} alt="Photo Scout Achievement" />
                             </div>
                         </div>
-=======
                     <div className={cn("flex flex-row items-center transition-all duration-100",
                       taglineReloadingEffect && "page-fade-out-and-in"
                     )}>
@@ -393,7 +391,6 @@
                       )): (
                         <p className="text-md md:pl-4 font-bold text-muted-foreground italic">{profileTagline?.tagline}</p>
                       )}
->>>>>>> 94ecb389
                     </div>
                     <p className="text-md md:pl-4 font-bold text-muted-foreground/60 italic">Guessr since {new Date(user._creationTime).toLocaleDateString("en-US", { year: "numeric", month: "long", day: "numeric" })}</p>
                   </div>
