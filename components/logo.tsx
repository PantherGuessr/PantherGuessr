--- conflicted
+++ resolved
@@ -11,39 +11,24 @@
 
 interface LogoProps {
   href?: string;
-<<<<<<< HEAD
   as_png?: boolean;
-}
-
-export const Logo = ({ href, as_png }: LogoProps) => {
-  const logoContent = (
-    <div className="flex items-center gap-x-2">
-      <Image 
-        src={as_png ? "/logo.png" : "/logo.svg"}
-=======
   badge?: boolean;
 }
 
-export const Logo = ({ href, badge=true }: LogoProps) => {
+export const Logo = ({ href, as_png, badge=true }: LogoProps) => {
   const logoContent = (
     <div className="flex items-center gap-x-2">
       <Image
         draggable={false}
-        src="/logo.svg"
->>>>>>> c6b35f9c
+        src={as_png ? "/logo.png" : "/logo.svg"}
         height="40"
         width="40"
         alt="Logo"
         className="dark:hidden select-none"
       />
-<<<<<<< HEAD
-      <Image 
-        src={as_png ? "/logo-dark.png" : "/logo-dark.svg"}
-=======
       <Image
         draggable={false}
-        src="/logo-dark.svg"
->>>>>>> c6b35f9c
+        src={as_png ? "/logo-dark.png" : "/logo-dark.svg"}
         height="40"
         width="40"
         alt="Logo"
