--- conflicted
+++ resolved
@@ -3,7 +3,6 @@
 import { mutation, query } from "./_generated/server";
 
 // Gets the number of random Levels from the database
-<<<<<<< HEAD
 // export const getRandomLevels = query({
 //     args: { cacheBuster: v.number() },
 //     handler: async (ctx) => {
@@ -186,34 +185,7 @@
     args: { id: v.id("leaderboardEntries") },
     handler: async (ctx, args) => {
         return await ctx.db.get(args.id);
-=======
-export const getRandomLevels = query({
-  args: { cacheBuster: v.number() },
-  handler: async (ctx) => {
-    // TODO: Implement a way to choose number of levels based on backend settings
-    const numOfLevels = 5;
-    const levels = await ctx.db.query("levels").collect();
-
-    if(levels.length < numOfLevels) {
-      throw new Error("Not enough levels to complete request!");
->>>>>>> 03b5dde7
-    }
-
-    console.log(levels);
-
-    const selectedLevels = [];
-
-    for(let i = 0; i < numOfLevels; i++) {
-      const randomIndex = Math.floor(Math.random() * levels.length);
-      selectedLevels[i] = levels[randomIndex];
-      levels.splice(randomIndex, 1);
-    }
-
-    // Extract and return the Ids of the selected levels
-    const levelIds = selectedLevels.map(level => level._id);
-    console.log("[SERVER SIDE] Ids", levelIds);
-    return levelIds;
-  }
+    }
 });
 
 /**
