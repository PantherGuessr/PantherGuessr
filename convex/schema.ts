import { defineSchema, defineTable } from "convex/server";
import { v } from "convex/values";

export default defineSchema({
  users: defineTable({
    clerkId: v.string(),
    username: v.string(),
    emails: v.array(v.string()),
    profileTagline: v.id("profileTaglines"),
    profileBackground: v.id("profileBackgrounds"),
    unlockedProfileTaglines: v.array(v.id("profileTaglines")),
    unlockedProfileBackgrounds: v.array(v.id("profileBackgrounds")),
    level: v.int64(),
    currentXP: v.int64(),
    roles: v.optional(v.array(v.string())),
    achievements: v.optional(v.array(v.string())),
    picture: v.string(),
  })
    .index("byClerkId", ["clerkId"])
    .index("byUsername", ["username"])
    .index("byLevel", ["level"]),

  levels: defineTable({
    title: v.string(),
    latitude: v.float64(),
    longitude: v.float64(),
    imageId: v.id("_storage"),
    timesPlayed: v.int64(),
    authorUsername: v.optional(v.string())
  }),

<<<<<<< HEAD
    gameStats: defineTable({
        type: v.union(v.literal("daily"), v.literal("weekly"), v.literal("monthly")),
        isoTime: v.string(),
        isoDay: v.string(),
        isoYearMonth: v.string(),
        count: v.int64(),
        lastUpdated: v.string()
    }),
    
    games: defineTable({
        round_1: v.id("levels"),
        round_2: v.id("levels"),
        round_3: v.id("levels"),
        round_4: v.id("levels"),
        round_5: v.id("levels"),    
        timeAllowedPerRound: v.optional(v.int64()),
        firstPlayedByClerkId: v.optional(v.string()),
        leaderboard: v.optional(v.array(v.id("leaderboardEntries")))
    }),

    weeklyChallenges: defineTable({
        startDate: v.string(),
        endDate: v.string(),
        round_1: v.id("levels"),
        round_2: v.id("levels"),
        round_3: v.id("levels"),
        round_4: v.id("levels"),
        round_5: v.id("levels"),
        timeAllowedPerRound: v.optional(v.int64()),
        firstPlayedByClerkId: v.optional(v.string()),
        leaderboard: v.optional(v.array(v.id("leaderboardEntries")))
    }),

    leaderboardEntries: defineTable({
        game: v.union(v.id("games"), v.id("weeklyChallenges")),
        username: v.string(),
        round_1: v.int64(),
        round_1_distance: v.int64(),
        round_2: v.int64(),
        round_2_distance: v.int64(),
        round_3: v.int64(),
        round_3_distance: v.int64(),
        round_4: v.int64(),
        round_4_distance: v.int64(),
        round_5: v.int64(),
        round_5_distance: v.int64(),
        totalTimeTaken: v.int64(),
    }),

    ongoingGames: defineTable({
        game: v.union(v.id("games"), v.id("weeklyChallenges")),
        userClerkId: v.string(),
        currentRound: v.int64(),
        timeLeftInRound: v.optional(v.int64()),
        totalTimeTaken: v.int64(),
    }),
=======
  gameStats: defineTable({
    type: v.union(v.literal("daily"), v.literal("weekly"), v.literal("monthly")),
    isoTime: v.string(),
    isoDay: v.string(),
    isoYearMonth: v.string(),
    count: v.int64(),
    lastUpdated: v.string()
  }),

  weeklyChallenges: defineTable({
    startDate: v.string(),
    endDate: v.string(),
    round_1: v.id("levels"),
    round_2: v.id("levels"),
    round_3: v.id("levels"),
    round_4: v.id("levels"),
    round_5: v.id("levels")
  }),
>>>>>>> 03b5dde7

  profileTaglines: defineTable({
    tagline: v.string()
  }),

  profileBackgrounds: defineTable({
    title: v.string(),
    backgroundCSS: v.string(),
  })
});<|MERGE_RESOLUTION|>--- conflicted
+++ resolved
@@ -29,7 +29,6 @@
     authorUsername: v.optional(v.string())
   }),
 
-<<<<<<< HEAD
     gameStats: defineTable({
         type: v.union(v.literal("daily"), v.literal("weekly"), v.literal("monthly")),
         isoTime: v.string(),
@@ -86,26 +85,6 @@
         timeLeftInRound: v.optional(v.int64()),
         totalTimeTaken: v.int64(),
     }),
-=======
-  gameStats: defineTable({
-    type: v.union(v.literal("daily"), v.literal("weekly"), v.literal("monthly")),
-    isoTime: v.string(),
-    isoDay: v.string(),
-    isoYearMonth: v.string(),
-    count: v.int64(),
-    lastUpdated: v.string()
-  }),
-
-  weeklyChallenges: defineTable({
-    startDate: v.string(),
-    endDate: v.string(),
-    round_1: v.id("levels"),
-    round_2: v.id("levels"),
-    round_3: v.id("levels"),
-    round_4: v.id("levels"),
-    round_5: v.id("levels")
-  }),
->>>>>>> 03b5dde7
 
   profileTaglines: defineTable({
     tagline: v.string()
