import { v } from "convex/values";

import { mutation, query } from "./_generated/server";
import { format, addDays } from 'date-fns';

<<<<<<< HEAD
=======
// This was unused so I commented it out. Add back if it causes issues
// interface Level {
//     _id: Id<"levels">;
//     _creationTime: number;
//     title: string;
//     latitude: number;
//     longitude: number;
//     imageId: string;
//     timesPlayed: bigint;
// }

>>>>>>> 03b5dde7
// attempts to get the weekly challenge where today is between the start and end date of the weekly challenge
export const getWeeklyChallenge = query({
  handler: async (ctx) => {
    const date = new Date();
    const today = date.toISOString().split("T")[0];
    const weeklyChallenges = await ctx.db
      .query("weeklyChallenges")
      .filter(q => q.and(
        q.lte(q.field("startDate"), today),
        q.gte(q.field("endDate"), today)
      ))
      .collect();

    return weeklyChallenges;
  }
});

// makes the weekly challenge for the current week by picking 5 random levels from the levels table
export const makeWeeklyChallenge = mutation({
<<<<<<< HEAD
    handler: async (ctx) => {
        const today = format(new Date(), 'yyyy-MM-dd');
        const endDate = format(addDays(new Date(), 6), 'yyyy-MM-dd');
        const levels = await ctx.db.query("levels").collect();
        const randomLevels = [];
        const randomIndices: number[] = [];
        for (let i = 0; i < 5; i++) {
            const randomIndex = Math.floor(Math.random() * levels.length);
            // redo random level if it's already in the list
            if (randomIndices.includes(randomIndex)) {
                i--;
                continue;
            }
            randomIndices.push(randomIndex);
            randomLevels.push(levels[randomIndex]._id);
        }

        await ctx.db.insert("weeklyChallenges", {
            startDate: today,
            endDate: endDate,
            round_1: randomLevels[0],
            round_2: randomLevels[1],
            round_3: randomLevels[2],
            round_4: randomLevels[3],
            round_5: randomLevels[4],
            timeAllowedPerRound: BigInt(60)
        });
=======
  handler: async (ctx) => {
    // const date = new Date();
    const today = format(new Date(), 'yyyy-MM-dd');
    const endDate = format(addDays(new Date(), 6), 'yyyy-MM-dd');
    const levels = await ctx.db.query("levels").collect();
    const randomLevels = [];
    const randomIndices: number[] = [];
    for (let i = 0; i < 5; i++) {
      const randomIndex = Math.floor(Math.random() * levels.length);
      // redo random level if it's already in the list
      if (randomIndices.includes(randomIndex)) {
        i--;
        continue;
      }
      randomIndices.push(randomIndex);
      randomLevels.push(levels[randomIndex]._id);
>>>>>>> 03b5dde7
    }

    await ctx.db.insert("weeklyChallenges", {
      startDate: today,
      endDate: endDate,
      round_1: randomLevels[0],
      round_2: randomLevels[1],
      round_3: randomLevels[2],
      round_4: randomLevels[3],
      round_5: randomLevels[4]
    });
  }
});

// gets weekly challenge with levels
export const getLevelsFromWeeklyChallenge = query({
  args: { round1: v.id("levels"), round2: v.id("levels"), round3: v.id("levels"), round4: v.id("levels"), round5: v.id("levels") },
  handler: async (ctx, args) => {
    const round_1 = await ctx.db.get(args.round1);
    const round_2 = await ctx.db.get(args.round2);
    const round_3 = await ctx.db.get(args.round3);
    const round_4 = await ctx.db.get(args.round4);
    const round_5 = await ctx.db.get(args.round5);

    return {
      round_1,
      round_2,
      round_3,
      round_4,
      round_5
    };
  }
});

// gets weekly challenge with populated levels
export const getPopulatedLevelsFromWeeklyChallenge = query({
  handler: async (ctx) => {
    const today = format(new Date(), 'yyyy-MM-dd');
    const endDate = format(addDays(new Date(), 6), 'yyyy-MM-dd');
    const weeklyChallenges = await ctx.db
      .query("weeklyChallenges")
      .filter(q => q.and(
        q.lte(q.field("startDate"), today),
        q.lte(q.field("endDate"), endDate)
      ))
      .collect();

    if (weeklyChallenges.length === 0) {
      return null;
    }
    else {
      const weeklyChallenge = weeklyChallenges[0];
      const round_1 = (await ctx.db.query("levels").filter(q => q.eq(q.field("_id"), weeklyChallenge.round_1)).collect())[0];
      const round_2 = (await ctx.db.query("levels").filter(q => q.eq(q.field("_id"), weeklyChallenge.round_2)).collect())[0];
      const round_3 = (await ctx.db.query("levels").filter(q => q.eq(q.field("_id"), weeklyChallenge.round_3)).collect())[0];
      const round_4 = (await ctx.db.query("levels").filter(q => q.eq(q.field("_id"), weeklyChallenge.round_4)).collect())[0];
      const round_5 = (await ctx.db.query("levels").filter(q => q.eq(q.field("_id"), weeklyChallenge.round_5)).collect())[0];

      return {
        _id: weeklyChallenge._id,
        startDate: weeklyChallenge.startDate,
        endDate: weeklyChallenge.endDate,
        round_1,
        round_2,
        round_3,
        round_4,
        round_5
      };
    }
  }
});

// updates a specific weekly challenge's specific round with a new level ID
export const updateWeeklyChallengeRound = mutation({
  args: { weeklyChallengeId: v.id("weeklyChallenges"), roundNumber: v.int64() , levelId: v.id("levels") },
  handler: async (ctx, args) => {
    const weeklyChallenge = await ctx.db.get(args.weeklyChallengeId);

    if (!weeklyChallenge) {
      return;
    }
        
    // switch
    switch (Number(args.roundNumber)) {
    case 1:
      weeklyChallenge.round_1 = args.levelId;
      break;
    case 2:
      weeklyChallenge.round_2 = args.levelId;
      break;
    case 3:
      weeklyChallenge.round_3 = args.levelId;
      break;
    case 4:
      weeklyChallenge.round_4 = args.levelId;
      break;
    case 5:
      weeklyChallenge.round_5 = args.levelId;
      break;
    default:
      break;
    }
    await ctx.db.patch(args.weeklyChallengeId, weeklyChallenge);
  }
});<|MERGE_RESOLUTION|>--- conflicted
+++ resolved
@@ -3,20 +3,6 @@
 import { mutation, query } from "./_generated/server";
 import { format, addDays } from 'date-fns';
 
-<<<<<<< HEAD
-=======
-// This was unused so I commented it out. Add back if it causes issues
-// interface Level {
-//     _id: Id<"levels">;
-//     _creationTime: number;
-//     title: string;
-//     latitude: number;
-//     longitude: number;
-//     imageId: string;
-//     timesPlayed: bigint;
-// }
-
->>>>>>> 03b5dde7
 // attempts to get the weekly challenge where today is between the start and end date of the weekly challenge
 export const getWeeklyChallenge = query({
   handler: async (ctx) => {
@@ -36,7 +22,6 @@
 
 // makes the weekly challenge for the current week by picking 5 random levels from the levels table
 export const makeWeeklyChallenge = mutation({
-<<<<<<< HEAD
     handler: async (ctx) => {
         const today = format(new Date(), 'yyyy-MM-dd');
         const endDate = format(addDays(new Date(), 6), 'yyyy-MM-dd');
@@ -64,36 +49,7 @@
             round_5: randomLevels[4],
             timeAllowedPerRound: BigInt(60)
         });
-=======
-  handler: async (ctx) => {
-    // const date = new Date();
-    const today = format(new Date(), 'yyyy-MM-dd');
-    const endDate = format(addDays(new Date(), 6), 'yyyy-MM-dd');
-    const levels = await ctx.db.query("levels").collect();
-    const randomLevels = [];
-    const randomIndices: number[] = [];
-    for (let i = 0; i < 5; i++) {
-      const randomIndex = Math.floor(Math.random() * levels.length);
-      // redo random level if it's already in the list
-      if (randomIndices.includes(randomIndex)) {
-        i--;
-        continue;
-      }
-      randomIndices.push(randomIndex);
-      randomLevels.push(levels[randomIndex]._id);
->>>>>>> 03b5dde7
     }
-
-    await ctx.db.insert("weeklyChallenges", {
-      startDate: today,
-      endDate: endDate,
-      round_1: randomLevels[0],
-      round_2: randomLevels[1],
-      round_3: randomLevels[2],
-      round_4: randomLevels[3],
-      round_5: randomLevels[4]
-    });
-  }
 });
 
 // gets weekly challenge with levels
